// =============================================================================
// PROJECT CHRONO - http://projectchrono.org
//
// Copyright (c) 2014 projectchrono.org
// All right reserved.
//
// Use of this source code is governed by a BSD-style license that can be found
// in the LICENSE file at the top level of the distribution and at
// http://projectchrono.org/license-chrono.txt.
//
// =============================================================================
// Authors: Hammad Mazhar, Radu Serban
// =============================================================================
//
// Description: The definition of a parallel ChSystem, pretty much everything is
// done manually instead of using the functions used in ChSystem. This is to
// handle the different data structures present in the parallel implementation
// =============================================================================

#pragma once

#include <stdlib.h>
#include <float.h>
#include <memory.h>
#include <algorithm>

#include "physics/ChSystem.h"
#include "physics/ChBody.h"
#include "physics/ChBodyAuxRef.h"
#include "physics/ChContactDEM.h"
#include "physics/ChGlobal.h"

#include "chrono_parallel/ChParallelDefines.h"
#include "chrono_parallel/ChDataManager.h"
#include "chrono_parallel/lcp/ChLcpSystemDescriptorParallel.h"
#include "chrono_parallel/math/ChParallelMath.h"

#include "chrono_parallel/collision/ChCollisionModelParallel.h"

#include "chrono_fea/ChMesh.h"

namespace chrono {

class CH_PARALLEL_API ChSystemParallel : public ChSystem {
    CH_RTTI(ChSystemParallel, ChSystem);

  public:
    ChSystemParallel(unsigned int max_objects);
    ~ChSystemParallel();

<<<<<<< HEAD
    virtual int Integrate_Y();
    virtual void AddBody(ChSharedPtr<ChBody> newbody);
    virtual void AddOtherPhysicsItem(ChSharedPtr<ChPhysicsItem> newitem);
=======
  virtual int Integrate_Y();
  virtual void AddBody(std::shared_ptr<ChBody> newbody) override;
  virtual void AddOtherPhysicsItem(std::shared_ptr<ChPhysicsItem> newitem) override;
>>>>>>> 52e4c14f

    void ClearForceVariables();
    void Update();
    void UpdateBilaterals();
    void UpdateLinks();
    void UpdateOtherPhysics();
    void UpdateRigidBodies();
    void UpdateShafts();
    void Update3DOFBodies();
    void RecomputeThreads();

<<<<<<< HEAD
    virtual void AddMaterialSurfaceData(ChSharedPtr<ChBody> newbody) = 0;
    virtual void UpdateMaterialSurfaceData(int index, ChBody* body) = 0;
    virtual void Setup();
    virtual void ChangeCollisionSystem(COLLISIONSYSTEMTYPE type);
=======
  virtual void AddMaterialSurfaceData(std::shared_ptr<ChBody> newbody) = 0;
  virtual void UpdateMaterialSurfaceData(int index, ChBody* body) = 0;
  virtual void Setup();
  virtual void ChangeCollisionSystem(COLLISIONSYSTEMTYPE type);
>>>>>>> 52e4c14f

    virtual void PrintStepStats() { data_manager->system_timer.PrintReport(); }

    int GetNumBodies() { return data_manager->num_rigid_bodies + data_manager->num_fluid_bodies; }

    int GetNumShafts() { return data_manager->num_shafts; }

    int GetNumContacts() {
        return data_manager->num_rigid_contacts + data_manager->num_rigid_fluid_contacts +
               data_manager->num_fluid_contacts;
    }

    int GetNumBilaterals() { return data_manager->num_bilaterals; }

    /// Gets the time (in seconds) spent for computing the time step
    virtual double GetTimerStep() { return data_manager->system_timer.GetTime("step"); }
    /// Gets the fraction of time (in seconds) for the solution of the LCPs, within the time step
    virtual double GetTimerLcp() { return data_manager->system_timer.GetTime("lcp"); }
    /// Gets the fraction of time (in seconds) for finding collisions, within the time step
    virtual double GetTimerCollisionBroad() { return data_manager->system_timer.GetTime("collision_broad"); }
    /// Gets the fraction of time (in seconds) for finding collisions, within the time step
    virtual double GetTimerCollisionNarrow() { return data_manager->system_timer.GetTime("collision_narrow"); }
    /// Gets the fraction of time (in seconds) for updating auxiliary data, within the time step
    virtual double GetTimerUpdate() { return data_manager->system_timer.GetTime("update"); }

    /// Gets the total time for the collision detection step
    double GetTimerCollision() { return data_manager->system_timer.GetTime("collision"); }

    virtual real3 GetBodyContactForce(uint body_id) const = 0;
    virtual real3 GetBodyContactTorque(uint body_id) const = 0;

    settings_container* GetSettings() { return &(data_manager->settings); }

    // based on the passed logging level and the state of that level, enable or
    // disable logging level
    void SetLoggingLevel(LOGGINGLEVEL level, bool state = true);

    /// Calculate the (linearized) bilateral constraint violations.
    /// Return the maximum constraint violation.
    double CalculateConstraintViolation(std::vector<double>& cvec);

    ChParallelDataManager* data_manager;

    int current_threads;

  protected:
    double old_timer, old_timer_cd;
    bool detect_optimal_threads;

    int detect_optimal_bins;
    std::vector<double> timer_accumulator, cd_accumulator;
    uint frame_threads, frame_bins, counter;
    std::vector<ChLink*>::iterator it;

<<<<<<< HEAD
    COLLISIONSYSTEMTYPE collision_system_type;

  private:
    void AddShaft(ChSharedPtr<ChShaft> shaft);
    void AddMesh(ChSharedPtr<fea::ChMesh> mesh);
=======
 private:
  void AddShaft(std::shared_ptr<ChShaft> shaft);

  std::vector<ChShaft*> shaftlist;
  std::shared_ptr<ChNodeFluid> fluid_container;
};
>>>>>>> 52e4c14f

    std::vector<ChShaft*> shaftlist;
};
//====================================================================================================
class CH_PARALLEL_API ChSystemParallelDVI : public ChSystemParallel {
    CH_RTTI(ChSystemParallelDVI, ChSystemParallel);

  public:
    ChSystemParallelDVI(unsigned int max_objects = 1000);

    void ChangeSolverType(SOLVERTYPE type);
    virtual ChMaterialSurfaceBase::ContactMethod GetContactMethod() const { return ChMaterialSurfaceBase::DVI; }
    virtual ChBody* NewBody();
    virtual void AddMaterialSurfaceData(ChSharedPtr<ChBody> newbody);
    virtual void UpdateMaterialSurfaceData(int index, ChBody* body);

<<<<<<< HEAD
    void Initialize();
=======
  virtual ChMaterialSurfaceBase::ContactMethod GetContactMethod() const { return ChMaterialSurfaceBase::DVI; }
  virtual ChBody* NewBody();
  virtual void AddMaterialSurfaceData(std::shared_ptr<ChBody> newbody) override;
  virtual void UpdateMaterialSurfaceData(int index, ChBody* body) override;
>>>>>>> 52e4c14f

    void CalculateContactForces();
    real CalculateKineticEnergy();
    real CalculateDualObjective();

    virtual real3 GetBodyContactForce(uint body_id) const;
    virtual real3 GetBodyContactTorque(uint body_id) const;

    virtual void AssembleSystem();
    virtual void SolveSystem();
};
//====================================================================================================
class CH_PARALLEL_API ChSystemParallelDEM : public ChSystemParallel {
    CH_RTTI(ChSystemParallelDEM, ChSystemParallel);

  public:
    ChSystemParallelDEM(unsigned int max_objects = 1000);

<<<<<<< HEAD
    virtual ChMaterialSurface::ContactMethod GetContactMethod() const { return ChMaterialSurfaceBase::DEM; }
    virtual ChBody* NewBody();
    virtual void AddMaterialSurfaceData(ChSharedPtr<ChBody> newbody);
    virtual void UpdateMaterialSurfaceData(int index, ChBody* body);
=======
  virtual ChMaterialSurface::ContactMethod GetContactMethod() const { return ChMaterialSurfaceBase::DEM; }
  virtual ChBody* NewBody();
  virtual void AddMaterialSurfaceData(std::shared_ptr<ChBody> newbody) override;
  virtual void UpdateMaterialSurfaceData(int index, ChBody* body) override;
>>>>>>> 52e4c14f

    virtual void Setup();
    virtual void ChangeCollisionSystem(COLLISIONSYSTEMTYPE type);

    virtual real3 GetBodyContactForce(uint body_id) const;
    virtual real3 GetBodyContactTorque(uint body_id) const;

    virtual void PrintStepStats();

    double GetTimerProcessContact() const {
        return data_manager->system_timer.GetTime("ChLcpSolverParallelDEM_ProcessContact");
    }
};

}  // end namespace chrono<|MERGE_RESOLUTION|>--- conflicted
+++ resolved
@@ -48,15 +48,9 @@
     ChSystemParallel(unsigned int max_objects);
     ~ChSystemParallel();
 
-<<<<<<< HEAD
     virtual int Integrate_Y();
-    virtual void AddBody(ChSharedPtr<ChBody> newbody);
-    virtual void AddOtherPhysicsItem(ChSharedPtr<ChPhysicsItem> newitem);
-=======
-  virtual int Integrate_Y();
-  virtual void AddBody(std::shared_ptr<ChBody> newbody) override;
-  virtual void AddOtherPhysicsItem(std::shared_ptr<ChPhysicsItem> newitem) override;
->>>>>>> 52e4c14f
+    virtual void AddBody(std::shared_ptr<ChBody> newbody) override;
+    virtual void AddOtherPhysicsItem(std::shared_ptr<ChPhysicsItem> newitem) override;
 
     void ClearForceVariables();
     void Update();
@@ -68,17 +62,10 @@
     void Update3DOFBodies();
     void RecomputeThreads();
 
-<<<<<<< HEAD
-    virtual void AddMaterialSurfaceData(ChSharedPtr<ChBody> newbody) = 0;
+    virtual void AddMaterialSurfaceData(std::shared_ptr<ChBody> newbody) = 0;
     virtual void UpdateMaterialSurfaceData(int index, ChBody* body) = 0;
     virtual void Setup();
     virtual void ChangeCollisionSystem(COLLISIONSYSTEMTYPE type);
-=======
-  virtual void AddMaterialSurfaceData(std::shared_ptr<ChBody> newbody) = 0;
-  virtual void UpdateMaterialSurfaceData(int index, ChBody* body) = 0;
-  virtual void Setup();
-  virtual void ChangeCollisionSystem(COLLISIONSYSTEMTYPE type);
->>>>>>> 52e4c14f
 
     virtual void PrintStepStats() { data_manager->system_timer.PrintReport(); }
 
@@ -133,20 +120,11 @@
     uint frame_threads, frame_bins, counter;
     std::vector<ChLink*>::iterator it;
 
-<<<<<<< HEAD
     COLLISIONSYSTEMTYPE collision_system_type;
 
   private:
-    void AddShaft(ChSharedPtr<ChShaft> shaft);
-    void AddMesh(ChSharedPtr<fea::ChMesh> mesh);
-=======
- private:
-  void AddShaft(std::shared_ptr<ChShaft> shaft);
-
-  std::vector<ChShaft*> shaftlist;
-  std::shared_ptr<ChNodeFluid> fluid_container;
-};
->>>>>>> 52e4c14f
+    void AddShaft(std::shared_ptr<ChShaft> shaft);
+    void AddMesh(std::shared_ptr<fea::ChMesh> mesh);
 
     std::vector<ChShaft*> shaftlist;
 };
@@ -160,17 +138,10 @@
     void ChangeSolverType(SOLVERTYPE type);
     virtual ChMaterialSurfaceBase::ContactMethod GetContactMethod() const { return ChMaterialSurfaceBase::DVI; }
     virtual ChBody* NewBody();
-    virtual void AddMaterialSurfaceData(ChSharedPtr<ChBody> newbody);
-    virtual void UpdateMaterialSurfaceData(int index, ChBody* body);
+    virtual void AddMaterialSurfaceData(std::shared_ptr<ChBody> newbody) override;
+    virtual void UpdateMaterialSurfaceData(int index, ChBody* body) override;
 
-<<<<<<< HEAD
     void Initialize();
-=======
-  virtual ChMaterialSurfaceBase::ContactMethod GetContactMethod() const { return ChMaterialSurfaceBase::DVI; }
-  virtual ChBody* NewBody();
-  virtual void AddMaterialSurfaceData(std::shared_ptr<ChBody> newbody) override;
-  virtual void UpdateMaterialSurfaceData(int index, ChBody* body) override;
->>>>>>> 52e4c14f
 
     void CalculateContactForces();
     real CalculateKineticEnergy();
@@ -189,17 +160,10 @@
   public:
     ChSystemParallelDEM(unsigned int max_objects = 1000);
 
-<<<<<<< HEAD
     virtual ChMaterialSurface::ContactMethod GetContactMethod() const { return ChMaterialSurfaceBase::DEM; }
     virtual ChBody* NewBody();
-    virtual void AddMaterialSurfaceData(ChSharedPtr<ChBody> newbody);
-    virtual void UpdateMaterialSurfaceData(int index, ChBody* body);
-=======
-  virtual ChMaterialSurface::ContactMethod GetContactMethod() const { return ChMaterialSurfaceBase::DEM; }
-  virtual ChBody* NewBody();
-  virtual void AddMaterialSurfaceData(std::shared_ptr<ChBody> newbody) override;
-  virtual void UpdateMaterialSurfaceData(int index, ChBody* body) override;
->>>>>>> 52e4c14f
+    virtual void AddMaterialSurfaceData(std::shared_ptr<ChBody> newbody) override;
+    virtual void UpdateMaterialSurfaceData(int index, ChBody* body) override;
 
     virtual void Setup();
     virtual void ChangeCollisionSystem(COLLISIONSYSTEMTYPE type);
