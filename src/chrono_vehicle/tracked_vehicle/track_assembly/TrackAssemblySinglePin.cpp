--- conflicted
+++ resolved
@@ -283,17 +283,12 @@
     {
         assert(d.HasMember("Sprocket"));
         std::string file_name = d["Sprocket"]["Input File"].GetString();
-<<<<<<< HEAD
         int output = 0;
         if (d["Sprocket"].HasMember("Output")) {
             output = d["Sprocket"]["Output"].GetBool() ? +1 : -1;
         }
         LoadSprocket(vehicle::GetDataFile(file_name), output);
-        m_sprocket_loc = loadVector(d["Sprocket"]["Location"]);
-=======
         m_sprocket_loc = LoadVectorJSON(d["Sprocket"]["Location"]);
-        LoadSprocket(vehicle::GetDataFile(file_name));
->>>>>>> 77b76095
     }
 
     // Create the brake
@@ -311,17 +306,12 @@
     {
         assert(d.HasMember("Idler"));
         std::string file_name = d["Idler"]["Input File"].GetString();
-<<<<<<< HEAD
         int output = 0;
         if (d["Idler"].HasMember("Output")) {
             output = d["Idler"]["Output"].GetBool() ? +1 : -1;
         }
         LoadIdler(vehicle::GetDataFile(file_name), output);
-        m_idler_loc = loadVector(d["Idler"]["Location"]);
-=======
         m_idler_loc = LoadVectorJSON(d["Idler"]["Location"]);
-        LoadIdler(vehicle::GetDataFile(file_name));
->>>>>>> 77b76095
     }
 
     // Create the suspensions
@@ -333,17 +323,12 @@
     for (int i = 0; i < m_num_susp; i++) {
         std::string file_name = d["Suspension Subsystems"][i]["Input File"].GetString();
         bool has_shock = d["Suspension Subsystems"][i]["Has Shock"].GetBool();
-<<<<<<< HEAD
         int output = 0;
         if (d["Suspension Subsystems"][i].HasMember("Output")) {
             output = d["Suspension Subsystems"][i]["Output"].GetBool() ? +1 : -1;
         }
         LoadSuspension(vehicle::GetDataFile(file_name), i, has_shock, output);
-        m_susp_locs[i] = loadVector(d["Suspension Subsystems"][i]["Location"]);
-=======
         m_susp_locs[i] = LoadVectorJSON(d["Suspension Subsystems"][i]["Location"]);
-        LoadSuspension(vehicle::GetDataFile(file_name), i, has_shock);
->>>>>>> 77b76095
     }
 
     // Create the rollers
@@ -355,17 +340,12 @@
         m_roller_locs.resize(m_num_rollers);
         for (int i = 0; i < m_num_rollers; i++) {
             std::string file_name = d["Rollers"][i]["Input File"].GetString();
-<<<<<<< HEAD
             int output = 0;
             if (d["Rollers"][i].HasMember("Output")) {
                 output = d["Rollers"][i]["Output"].GetBool() ? +1 : -1;
             }
             LoadRoller(vehicle::GetDataFile(file_name), i, output);
-            m_roller_locs[i] = loadVector(d["Rollers"][i]["Location"]);
-=======
-            m_susp_locs[i] = LoadVectorJSON(d["Rollers"][i]["Location"]);
-            LoadRoller(vehicle::GetDataFile(file_name), i);
->>>>>>> 77b76095
+            m_roller_locs[i] = LoadVectorJSON(d["Rollers"][i]["Location"]);
         }
     }
 
