// =============================================================================
// PROJECT CHRONO - http://projectchrono.org
//
// Copyright (c) 2018 projectchrono.org
// All rights reserved.
//
// Use of this source code is governed by a BSD-style license that can be found
// in the LICENSE file at the top level of the distribution and at
// http://projectchrono.org/license-chrono.txt.
//
// =============================================================================
// Authors: Dan Negrut
// =============================================================================
/*! \file */

#include <vector>
<<<<<<< HEAD
#include "chrono/core/ChVector.h"
#include "chrono/core/ChQuaternion.h"
=======
>>>>>>> 99aa9be6
#include "ChGranularTriMesh.h"
#include "chrono_granular/utils/ChGranularUtilities_CUDA.cuh"

namespace chrono {
namespace granular {

double ChSystemGranularMonodisperse_SMC_Frictionless_trimesh::get_max_K() {
    return std::max(std::max(YoungModulus_SPH2SPH, YoungModulus_SPH2WALL), YoungModulus_SPH2MESH);
}

ChSystemGranularMonodisperse_SMC_Frictionless_trimesh::ChSystemGranularMonodisperse_SMC_Frictionless_trimesh(
    float radiusSPH,
    float density,
    std::string meshFileName)
    : ChSystemGranularMonodisperse_SMC_Frictionless(radiusSPH, density),
      problemSetupFinished(false),
      timeToWhichDEsHaveBeenPropagated(0.f) {
    setupSoup_HOST_DEVICE(meshFileName.c_str());
}

ChSystemGranularMonodisperse_SMC_Frictionless_trimesh::~ChSystemGranularMonodisperse_SMC_Frictionless_trimesh() {
    // work to do here
    cleanupSoup_DEVICE();
    cleanupSoup_HOST();
}

/** \brief Method reads in a mesh soup; indirectly allocates memory on HOST and DEVICE to store mesh soup.
 *
 * \param mesh_filename Contains the name of the file that stores the information about the mesh soup
 * \return nothing
 *
 * Given a file name, this function reads in from that file a mesh soup. This mesh soup is used to allocate memory on
 * the HOST and DEVICE. Finally, the HOST mesh soup is initialize with the mesh soup that is read in.
 *
 * \attention The mesh soup, provided in the input file, should be in obj format.
 */
void ChSystemGranularMonodisperse_SMC_Frictionless_trimesh::setupSoup_HOST_DEVICE(const char* mesh_filename) {
    std::vector<tinyobj::shape_t> shapes;

    // The mesh soup stored in an obj file
    tinyobj::LoadObj(shapes, mesh_filename);

    unsigned int nTriangles = 0;
    for (auto shape : shapes)
        nTriangles += shape.mesh.indices.size() / 3;

    // Allocate memory to store mesh soup; done both on the HOST and DEVICE sides
    setupSoup_HOST(shapes, nTriangles);
    setupSoup_DEVICE(nTriangles);
}

/**
On the HOST sice, allocate memory to hang on to the mesh soup. The HOST mesh soup is initialized with values provided in
the input obj file.
*/
void ChSystemGranularMonodisperse_SMC_Frictionless_trimesh::setupSoup_HOST(const std::vector<tinyobj::shape_t>& shapes,
                                                                           unsigned int nTriangles) {
    // Set up mesh from the input file

    size_t tri_index = 0;
    for (auto shape : shapes) {
        std::vector<unsigned int>& indices = shape.mesh.indices;
        std::vector<float>& positions = shape.mesh.positions;
        std::vector<float>& normals = shape.mesh.normals;

        // Grab three indices which indicate the vertices of a triangle
        for (size_t i = 0; i < indices.size(); i += 9, tri_index++) {
            meshSoup_HOST.node1_X[tri_index] = positions[indices[i + 0]];
            meshSoup_HOST.node1_Y[tri_index] = positions[indices[i + 1]];
            meshSoup_HOST.node1_Z[tri_index] = positions[indices[i + 2]];

            meshSoup_HOST.node2_X[tri_index] = positions[indices[i + 3]];
            meshSoup_HOST.node2_Y[tri_index] = positions[indices[i + 4]];
            meshSoup_HOST.node2_Z[tri_index] = positions[indices[i + 5]];

            meshSoup_HOST.node3_X[tri_index] = positions[indices[i + 6]];
            meshSoup_HOST.node3_Y[tri_index] = positions[indices[i + 7]];
            meshSoup_HOST.node3_Z[tri_index] = positions[indices[i + 8]];

            // Normal of a vertex... Should still work
            float norm_vert[3] = {0};
            norm_vert[0] = normals[indices[i + 0]];
            norm_vert[1] = normals[indices[i + 1]];
            norm_vert[2] = normals[indices[i + 2]];

            // Generate normal using RHR from nodes 1, 2, and 3
            float AB[3];
            AB[0] = positions[indices[i + 3]] - positions[indices[i + 0]];
            AB[1] = positions[indices[i + 4]] - positions[indices[i + 1]];
            AB[2] = positions[indices[i + 5]] - positions[indices[i + 2]];

            float AC[3];
            AC[0] = positions[indices[i + 6]] - positions[indices[i + 0]];
            AC[1] = positions[indices[i + 7]] - positions[indices[i + 1]];
            AC[2] = positions[indices[i + 8]] - positions[indices[i + 2]];

            float cross[3];
            cross[0] = AB[1] * AC[2] - AB[2] * AC[1];
            cross[1] = -(AB[0] * AC[2] - AB[2] * AC[0]);
            cross[2] = AB[0] * AC[1] - AB[1] * AC[0];

            // If the normal created by a RHR traversal is not correct, switch two vertices
            if (norm_vert[0] * cross[0] + norm_vert[1] * cross[1] + norm_vert[2] * cross[2] < 0) {
                GRANULAR_ERROR("Input mesh has inside-out elements.")
                // std::swap(original_soup.node2_X[tri_index], original_soup.node3_X[tri_index]);
                // std::swap(original_soup.node2_Y[tri_index], original_soup.node3_Y[tri_index]);
                // std::swap(original_soup.node2_Z[tri_index], original_soup.node3_Z[tri_index]);
            }
        }

        /// Set up the clean HOST mesh soup
        meshSoup_HOST.nTrianglesInSoup = nTriangles;

        meshSoup_HOST.triangleFamily_ID = new unsigned int[nTriangles];

        meshSoup_HOST.node1_X = new float[nTriangles];
        meshSoup_HOST.node1_Y = new float[nTriangles];
        meshSoup_HOST.node1_Z = new float[nTriangles];

        meshSoup_HOST.node2_X = new float[nTriangles];
        meshSoup_HOST.node2_Y = new float[nTriangles];
        meshSoup_HOST.node2_Z = new float[nTriangles];

        meshSoup_HOST.node3_X = new float[nTriangles];
        meshSoup_HOST.node3_Y = new float[nTriangles];
        meshSoup_HOST.node3_Z = new float[nTriangles];

        meshSoup_HOST.node1_XDOT = new float[nTriangles];
        meshSoup_HOST.node1_YDOT = new float[nTriangles];
        meshSoup_HOST.node1_ZDOT = new float[nTriangles];

        meshSoup_HOST.node2_XDOT = new float[nTriangles];
        meshSoup_HOST.node2_YDOT = new float[nTriangles];
        meshSoup_HOST.node2_ZDOT = new float[nTriangles];

        meshSoup_HOST.node3_XDOT = new float[nTriangles];
        meshSoup_HOST.node3_YDOT = new float[nTriangles];
        meshSoup_HOST.node3_ZDOT = new float[nTriangles];

        /// Set up the working HOST mesh soup
        meshSoupWorking_HOST.nTrianglesInSoup = nTriangles;

        meshSoupWorking_HOST.triangleFamily_ID = new unsigned int[nTriangles];

        meshSoupWorking_HOST.node1_X = new float[nTriangles];
        meshSoupWorking_HOST.node1_Y = new float[nTriangles];
        meshSoupWorking_HOST.node1_Z = new float[nTriangles];

        meshSoupWorking_HOST.node2_X = new float[nTriangles];
        meshSoupWorking_HOST.node2_Y = new float[nTriangles];
        meshSoupWorking_HOST.node2_Z = new float[nTriangles];

        meshSoupWorking_HOST.node3_X = new float[nTriangles];
        meshSoupWorking_HOST.node3_Y = new float[nTriangles];
        meshSoupWorking_HOST.node3_Z = new float[nTriangles];

        meshSoupWorking_HOST.node1_XDOT = new float[nTriangles];
        meshSoupWorking_HOST.node1_YDOT = new float[nTriangles];
        meshSoupWorking_HOST.node1_ZDOT = new float[nTriangles];

        meshSoupWorking_HOST.node2_XDOT = new float[nTriangles];
        meshSoupWorking_HOST.node2_YDOT = new float[nTriangles];
        meshSoupWorking_HOST.node2_ZDOT = new float[nTriangles];

        meshSoupWorking_HOST.node3_XDOT = new float[nTriangles];
        meshSoupWorking_HOST.node3_YDOT = new float[nTriangles];
        meshSoupWorking_HOST.node3_ZDOT = new float[nTriangles];
    }
}

void ChSystemGranularMonodisperse_SMC_Frictionless_trimesh::cleanupSoup_HOST() {
    delete[] meshSoup_HOST.triangleFamily_ID;

    delete[] meshSoup_HOST.node1_X;
    delete[] meshSoup_HOST.node1_Y;
    delete[] meshSoup_HOST.node1_Z;

    delete[] meshSoup_HOST.node2_X;
    delete[] meshSoup_HOST.node2_Y;
    delete[] meshSoup_HOST.node2_Z;

    delete[] meshSoup_HOST.node3_X;
    delete[] meshSoup_HOST.node3_Y;
    delete[] meshSoup_HOST.node3_Z;

    delete[] meshSoup_HOST.node1_XDOT;
    delete[] meshSoup_HOST.node1_YDOT;
    delete[] meshSoup_HOST.node1_ZDOT;

    delete[] meshSoup_HOST.node2_XDOT;
    delete[] meshSoup_HOST.node2_YDOT;
    delete[] meshSoup_HOST.node2_ZDOT;

    delete[] meshSoup_HOST.node3_XDOT;
    delete[] meshSoup_HOST.node3_YDOT;
    delete[] meshSoup_HOST.node3_ZDOT;

    delete[] meshSoupWorking_HOST.triangleFamily_ID;

    delete[] meshSoupWorking_HOST.node1_X;
    delete[] meshSoupWorking_HOST.node1_Y;
    delete[] meshSoupWorking_HOST.node1_Z;

    delete[] meshSoupWorking_HOST.node2_X;
    delete[] meshSoupWorking_HOST.node2_Y;
    delete[] meshSoupWorking_HOST.node2_Z;

    delete[] meshSoupWorking_HOST.node3_X;
    delete[] meshSoupWorking_HOST.node3_Y;
    delete[] meshSoupWorking_HOST.node3_Z;

    delete[] meshSoupWorking_HOST.node1_XDOT;
    delete[] meshSoupWorking_HOST.node1_YDOT;
    delete[] meshSoupWorking_HOST.node1_ZDOT;

    delete[] meshSoupWorking_HOST.node2_XDOT;
    delete[] meshSoupWorking_HOST.node2_YDOT;
    delete[] meshSoupWorking_HOST.node2_ZDOT;

    delete[] meshSoupWorking_HOST.node3_XDOT;
    delete[] meshSoupWorking_HOST.node3_YDOT;
    delete[] meshSoupWorking_HOST.node3_ZDOT;
}

// void LoadSoup(ChTriangleSoup& original_soup,
//    ChTriangleSoup& tri_soup,
//    unsigned int nTriangles,
//    double x,
//    double y,
//    double z) {
//    // Offset mesh by the position
//    for (unsigned int i = 0; i < nTriangles; i++) {
//        tri_soup.node1_X[i] = original_soup.node1_X[i] + x;
//        tri_soup.node2_X[i] = original_soup.node2_X[i] + x;
//        tri_soup.node3_X[i] = original_soup.node3_X[i] + x;
//
//        tri_soup.node1_Y[i] = original_soup.node1_Y[i] + y;
//        tri_soup.node2_Y[i] = original_soup.node2_Y[i] + y;
//        tri_soup.node3_Y[i] = original_soup.node3_Y[i] + y;
//
//        tri_soup.node1_Z[i] = original_soup.node1_Z[i] + z;
//        tri_soup.node2_Z[i] = original_soup.node2_Z[i] + z;
//        tri_soup.node3_Z[i] = original_soup.node3_Z[i] + z;
//    }
//}

/** A new location of the triangles in the mesh soup is provided upon input. Upon output, a set of generalized forces
 * that the material impresses on each family of the mesh soup is computed.
 */
<<<<<<< HEAD
void chrono::granular::ChSystemGranularMonodisperse_SMC_Frictionless_trimesh::update_DMeshSoup_Location() {
    cudaMemcpy(meshSoup_DEVICE.node1_X, meshSoupWorking_HOST.node1_X, meshSoup_DEVICE.nTrianglesInSoup * sizeof(int),
=======
void ChSystemGranularMonodisperse_SMC_Frictionless_trimesh::update_DMeshSoup_Location() {
    cudaMemcpy(meshSoup_DEVICE.node1_X, meshSoup_HOST.node1_X, meshSoup_DEVICE.nTrianglesInSoup * sizeof(int),
>>>>>>> 99aa9be6
               cudaMemcpyHostToDevice);
    cudaMemcpy(meshSoup_DEVICE.node1_Y, meshSoupWorking_HOST.node1_Y, meshSoup_DEVICE.nTrianglesInSoup * sizeof(int),
               cudaMemcpyHostToDevice);
    cudaMemcpy(meshSoup_DEVICE.node1_Z, meshSoupWorking_HOST.node1_Z, meshSoup_DEVICE.nTrianglesInSoup * sizeof(int),
               cudaMemcpyHostToDevice);

    cudaMemcpy(meshSoup_DEVICE.node2_X, meshSoupWorking_HOST.node2_X, meshSoup_DEVICE.nTrianglesInSoup * sizeof(int),
               cudaMemcpyHostToDevice);
    cudaMemcpy(meshSoup_DEVICE.node2_Y, meshSoupWorking_HOST.node2_Y, meshSoup_DEVICE.nTrianglesInSoup * sizeof(int),
               cudaMemcpyHostToDevice);
    cudaMemcpy(meshSoup_DEVICE.node2_Z, meshSoupWorking_HOST.node2_Z, meshSoup_DEVICE.nTrianglesInSoup * sizeof(int),
               cudaMemcpyHostToDevice);

    cudaMemcpy(meshSoup_DEVICE.node3_X, meshSoupWorking_HOST.node3_X, meshSoup_DEVICE.nTrianglesInSoup * sizeof(int),
               cudaMemcpyHostToDevice);
    cudaMemcpy(meshSoup_DEVICE.node3_Y, meshSoupWorking_HOST.node3_Y, meshSoup_DEVICE.nTrianglesInSoup * sizeof(int),
               cudaMemcpyHostToDevice);
    cudaMemcpy(meshSoup_DEVICE.node3_Z, meshSoupWorking_HOST.node3_Z, meshSoup_DEVICE.nTrianglesInSoup * sizeof(int),
               cudaMemcpyHostToDevice);
}

/**
* \brief Collects the forces that each mesh feels as a result of their interaction with the DEs.
*
* The generalized forces felt by each family in the triangle soup are copied from the device into the host array that is
* provided to this function. Each generalized force acting on a family in the soup has six components: three forces &
* three torques.
*
* The forces measured are based on the position of the DEs as they are at the beginning of this function call, before
* the DEs are moved forward in time. In other words, the forces are associated with the configuration of the DE system
* from time timeToWhichDEsHaveBeenPropagated upon entrying this function.
* The logic is this: when the time integration is carried out, the forces are measured and saved in
* meshSoup_DEVICE.nFamiliesInSoup. Then, the numerical integration takes places and the state of DEs is update along
* with the value of timeToWhichDEsHaveBeenPropagated.
*
* \param [in] crntTime The time at which the force is computed
* \param [out] genForcesOnSoup Array that stores the generalized forces on the meshes in the soup

* \return nothing
*
* \attention The size of genForcesOnSoup should be 6 * nFamiliesInSoup
*/
void ChSystemGranularMonodisperse_SMC_Frictionless_trimesh::collectGeneralizedForcesOnMeshSoup(float crntTime,
                                                                                               float* genForcesOnSoup) {
    if (!problemSetupFinished) {
        setupSimulation();
        problemSetupFinished = true;
    }

    // update the time that the DE system has reached
    timeToWhichDEsHaveBeenPropagated = crntTime;

    // Values in meshSoup_DEVICE are legit and ready to be loaded in user provided array.
    gpuErrchk(cudaMemcpy(genForcesOnSoup, meshSoup_DEVICE.generalizedForcesPerFamily,
                         6 * meshSoup_DEVICE.nFamiliesInSoup * sizeof(float), cudaMemcpyDeviceToHost));
}

/**
 * \brief Function sets up data structures, allocates space on the device, generates the spheres, etc.
 *
 */
void ChSystemGranularMonodisperse_SMC_Frictionless_trimesh::setupSimulation() {
    // TODO rewrite/refactor to consider mesh young modulus as max
    switch_to_SimUnits();
    generate_DEs();

    // Set aside memory for holding data structures worked with. Get some initializations going
    setup_simulation();
    copy_const_data_to_device();
    copy_triangle_data_to_device();
    gpuErrchk(cudaDeviceSynchronize());

    // Seed arrays that are populated by the kernel call
    // Set all the offsets to zero
    gpuErrchk(cudaMemset(SD_NumOf_DEs_Touching.data(), 0, nSDs * sizeof(unsigned int)));
    // For each SD, all the spheres touching that SD should have their ID be NULL_GRANULAR_ID
<<<<<<< HEAD
    gpuErrchk(cudaMemset(granMat.DEs_in_SD_composite.data(), NULL_GRANULAR_ID,
                         MAX_COUNT_OF_DEs_PER_SD * granMat.nSDs * sizeof(unsigned int)));
=======
    gpuErrchk(cudaMemset(DEs_in_SD_composite.data(), NULL_GRANULAR_ID,
                         MAX_COUNT_OF_DEs_PER_SD * nSDs * sizeof(unsigned int)));
>>>>>>> 99aa9be6

    // Figure our the number of blocks that need to be launched to cover the box
    printf("doing priming!\n");
    printf("max possible composite offset is %zu\n", (size_t)nSDs * MAX_COUNT_OF_DEs_PER_SD);
}

/** \brief Applies a translation and rotation to each point of each soup family. Works for rigid meshes only.
 *
 * The location of each vertex of each triangle is stored in double precision. This function does two things:
 * - gets the location and the orientation of the each mesh's RF
 * - figures out the location of each vertex of the mesh soup
 *
 * \param [in] position_orientation_data
 * \return nothing
 *
 * This is the function that computes the location of each vertex in each mesh. To that end, it converts double
 * precision data to int. The int values are stored in the meshSoup_DEVICE, which is an input for the GPU kernel.
 *
 * \attention The number of entries in the array is 7 * nFamiliesInSoup.
 * \attention First three entries are the location of the mesh reference frame wrt global ref frame.
 * \attention The next four entries provide the orientation of the mesh wrt global ref frame (Euler params).
 */
<<<<<<< HEAD

/**
 * meshSoup_HOST holds a clean mesh soup in the global reference frame
 * Outputs transformed mesh soup to meshSoupWorking_HOST
 * The number of entries in the array is 7 * nFamiliesInSoup
 * First three entries are the location of the mesh reference frame wrt global ref frame.
 * The next four entries provide the orientation of the mesh wrt global ref frame (Euler params).
 */
void chrono::granular::ChSystemGranularMonodisperse_SMC_Frictionless_trimesh::meshSoup_applyRigidBodyMotion(
    float crntTime,
    double* position_orientation_data) {
    // Assemble displacements and rotations for each family transform
    std::vector<ChVector<>> pos;
    std::vector<ChQuaternion<>> rot;
    for (size_t fam = 0; fam < meshSoup_HOST.nFamiliesInSoup; fam++) {
        size_t fam_i = 7 * fam;
        pos.push_back(ChVector<>(position_orientation_data[fam_i], position_orientation_data[fam_i + 1],
                                 position_orientation_data[fam_i + 2]));
        rot.push_back(ChQuaternion<>(position_orientation_data[fam_i + 3], position_orientation_data[fam_i + 4],
                                     position_orientation_data[fam_i + 5], position_orientation_data[fam_i + 6]));
    }

    for (size_t i = 0; i < meshSoup_HOST.nTrianglesInSoup; i++) {
        // Assemble nodes in chrono structures
        unsigned int fam = meshSoup_HOST.triangleFamily_ID[i];
        ChVector<> node1(meshSoup_HOST.node1_X[i], meshSoup_HOST.node1_Y[i], meshSoup_HOST.node1_Z[i]);
        ChVector<> node2(meshSoup_HOST.node2_X[i], meshSoup_HOST.node2_Y[i], meshSoup_HOST.node2_Z[i]);
        ChVector<> node3(meshSoup_HOST.node3_X[i], meshSoup_HOST.node3_Y[i], meshSoup_HOST.node3_Z[i]);

        // Apply the appropriate transform for this family
        node1 = rot[fam].Rotate(node1) + pos[fam];  // TODO units for pos need to be in SU
        node2 = rot[fam].Rotate(node2) + pos[fam];  // TODO units for pos need to be in SU
        node3 = rot[fam].Rotate(node3) + pos[fam];  // TODO units for pos need to be in SU

        // Store the transformed mesh in the working host copy
        meshSoupWorking_HOST.node1_X[i] = node1.x();
        meshSoupWorking_HOST.node1_Y[i] = node1.y();
        meshSoupWorking_HOST.node1_Z[i] = node1.z();

        meshSoupWorking_HOST.node2_X[i] = node2.x();
        meshSoupWorking_HOST.node2_Y[i] = node2.y();
        meshSoupWorking_HOST.node2_Z[i] = node2.z();

        meshSoupWorking_HOST.node3_X[i] = node3.x();
        meshSoupWorking_HOST.node3_Y[i] = node3.y();
        meshSoupWorking_HOST.node3_Z[i] = node3.z();
    }
}
=======
void ChSystemGranularMonodisperse_SMC_Frictionless_trimesh::meshSoup_applyRigidBodyMotion(
    float crntTime,
    double* position_orientation_data) {}
}  // namespace granular
}  // namespace chrono
>>>>>>> 99aa9be6
<|MERGE_RESOLUTION|>--- conflicted
+++ resolved
@@ -14,11 +14,8 @@
 /*! \file */
 
 #include <vector>
-<<<<<<< HEAD
 #include "chrono/core/ChVector.h"
 #include "chrono/core/ChQuaternion.h"
-=======
->>>>>>> 99aa9be6
 #include "ChGranularTriMesh.h"
 #include "chrono_granular/utils/ChGranularUtilities_CUDA.cuh"
 
@@ -268,13 +265,8 @@
 /** A new location of the triangles in the mesh soup is provided upon input. Upon output, a set of generalized forces
  * that the material impresses on each family of the mesh soup is computed.
  */
-<<<<<<< HEAD
-void chrono::granular::ChSystemGranularMonodisperse_SMC_Frictionless_trimesh::update_DMeshSoup_Location() {
+void ChSystemGranularMonodisperse_SMC_Frictionless_trimesh::update_DMeshSoup_Location() {
     cudaMemcpy(meshSoup_DEVICE.node1_X, meshSoupWorking_HOST.node1_X, meshSoup_DEVICE.nTrianglesInSoup * sizeof(int),
-=======
-void ChSystemGranularMonodisperse_SMC_Frictionless_trimesh::update_DMeshSoup_Location() {
-    cudaMemcpy(meshSoup_DEVICE.node1_X, meshSoup_HOST.node1_X, meshSoup_DEVICE.nTrianglesInSoup * sizeof(int),
->>>>>>> 99aa9be6
                cudaMemcpyHostToDevice);
     cudaMemcpy(meshSoup_DEVICE.node1_Y, meshSoupWorking_HOST.node1_Y, meshSoup_DEVICE.nTrianglesInSoup * sizeof(int),
                cudaMemcpyHostToDevice);
@@ -337,7 +329,6 @@
  *
  */
 void ChSystemGranularMonodisperse_SMC_Frictionless_trimesh::setupSimulation() {
-    // TODO rewrite/refactor to consider mesh young modulus as max
     switch_to_SimUnits();
     generate_DEs();
 
@@ -351,13 +342,8 @@
     // Set all the offsets to zero
     gpuErrchk(cudaMemset(SD_NumOf_DEs_Touching.data(), 0, nSDs * sizeof(unsigned int)));
     // For each SD, all the spheres touching that SD should have their ID be NULL_GRANULAR_ID
-<<<<<<< HEAD
-    gpuErrchk(cudaMemset(granMat.DEs_in_SD_composite.data(), NULL_GRANULAR_ID,
-                         MAX_COUNT_OF_DEs_PER_SD * granMat.nSDs * sizeof(unsigned int)));
-=======
     gpuErrchk(cudaMemset(DEs_in_SD_composite.data(), NULL_GRANULAR_ID,
                          MAX_COUNT_OF_DEs_PER_SD * nSDs * sizeof(unsigned int)));
->>>>>>> 99aa9be6
 
     // Figure our the number of blocks that need to be launched to cover the box
     printf("doing priming!\n");
@@ -380,7 +366,6 @@
  * \attention First three entries are the location of the mesh reference frame wrt global ref frame.
  * \attention The next four entries provide the orientation of the mesh wrt global ref frame (Euler params).
  */
-<<<<<<< HEAD
 
 /**
  * meshSoup_HOST holds a clean mesh soup in the global reference frame
@@ -389,7 +374,7 @@
  * First three entries are the location of the mesh reference frame wrt global ref frame.
  * The next four entries provide the orientation of the mesh wrt global ref frame (Euler params).
  */
-void chrono::granular::ChSystemGranularMonodisperse_SMC_Frictionless_trimesh::meshSoup_applyRigidBodyMotion(
+void ChSystemGranularMonodisperse_SMC_Frictionless_trimesh::meshSoup_applyRigidBodyMotion(
     float crntTime,
     double* position_orientation_data) {
     // Assemble displacements and rotations for each family transform
@@ -429,10 +414,5 @@
         meshSoupWorking_HOST.node3_Z[i] = node3.z();
     }
 }
-=======
-void ChSystemGranularMonodisperse_SMC_Frictionless_trimesh::meshSoup_applyRigidBodyMotion(
-    float crntTime,
-    double* position_orientation_data) {}
 }  // namespace granular
-}  // namespace chrono
->>>>>>> 99aa9be6
+}  // namespace chrono