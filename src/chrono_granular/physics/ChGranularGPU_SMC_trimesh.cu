--- conflicted
+++ resolved
@@ -534,18 +534,11 @@
     unsigned int duration_SU = std::ceil(duration / (TIME_UNIT * PSI_h));
     unsigned int nsteps = (1.0 * duration_SU) / stepSize_SU;
 
-<<<<<<< HEAD
-    unsigned int nsteps = (1.0 * duration) / stepSize_SU;
-
-    printf("advancing %u at timestep %u, %u timesteps at approx timestep %f\n", duration_SU, stepSize_SU, nsteps,
-    printf("duration: %0.4f advancing %u at timestep %u, %u timesteps at approx timestep %f\n", duration, duration_SU, stepSize_SU, nsteps,
-           duration / nsteps);
-=======
     printf("advancing by %u at timestep %u, %u timesteps at approx user timestep %f\n", duration_SU, stepSize_SU,
            nsteps, duration / nsteps);
->>>>>>> da0938f1
     printf("z grav term with timestep %u is %f\n", stepSize_SU, stepSize_SU * stepSize_SU * gravity_Z_SU);
 
+    VERBOSE_PRINTF("Starting Main Simulation loop!\n");
     // Run the simulation, there are aggressive synchronizations because we want to have no race conditions
     for (unsigned int crntTime_SU = 0; crntTime_SU < stepSize_SU * nsteps; crntTime_SU += stepSize_SU) {
         /// DO STEP LOOP HERE
