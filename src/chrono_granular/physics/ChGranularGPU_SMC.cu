﻿// =============================================================================
// PROJECT CHRONO - http://projectchrono.org
//
// Copyright (c) 2018 projectchrono.org
// All rights reserved.
//
// Use of this source code is governed by a BSD-style license that can be found
// in the LICENSE file at the top level of the distribution and at
// http://projectchrono.org/license-chrono.txt.
//
// =============================================================================
// Authors: Dan Negrut, Conlain Kelly
// =============================================================================

#include <cuda.h>
#include <cstdio>
#include <fstream>
#include "../../chrono_thirdparty/cub/cub.cuh"
#include "../ChGranularDefines.h"
#include "../chrono_granular/physics/ChGranular.h"
#include "chrono_granular/physics/ChGranularDefines.cuh"
#include "chrono_granular/utils/ChGranularUtilities_CUDA.cuh"

__constant__ unsigned int d_monoDisperseSphRadius_SU;  //!< Radius of the sphere, expressed in SU

__constant__ unsigned int d_SD_Ldim_SU;    //!< Ad-ed L-dimension of the SD box
__constant__ unsigned int d_SD_Ddim_SU;    //!< Ad-ed D-dimension of the SD box
__constant__ unsigned int d_SD_Hdim_SU;    //!< Ad-ed H-dimension of the SD box
__constant__ unsigned int psi_T_dFactor;   //!< factor used in establishing the software-time-unit
__constant__ unsigned int psi_h_dFactor;   //!< factor used in establishing the software-time-unit
__constant__ unsigned int psi_L_dFactor;   //!< factor used in establishing the software-time-unit
__constant__ unsigned int d_box_L_SU;      //!< Ad-ed L-dimension of the BD box in multiples of subdomains
__constant__ unsigned int d_box_D_SU;      //!< Ad-ed D-dimension of the BD box in multiples of subdomains
__constant__ unsigned int d_box_H_SU;      //!< Ad-ed H-dimension of the BD box in multiples of subdomains
__constant__ float gravAcc_X_d_factor_SU;  //!< Device counterpart of the constant gravAcc_X_factor_SU
__constant__ float gravAcc_Y_d_factor_SU;  //!< Device counterpart of the constant gravAcc_Y_factor_SU
__constant__ float gravAcc_Z_d_factor_SU;  //!< Device counterpart of the constant gravAcc_Z_factor_SU

/// Takes in a sphere's position and inserts into the given int array[8] which subdomains, if any, are touched
/// The array is indexed with the ones bit equal to +/- x, twos bit equal to +/- y, and the fours bit equal to +/- z
/// A bit set to 0 means the lower index, whereas 1 means the higher index (lower + 1)
/// The kernel computes global x, y, and z indices for the bottom-left subdomain and then uses those to figure out which
/// subdomains described in the corresponding 8-SD cube are touched by the sphere. The kernel then converts these
/// indices to indices into the global SD list via the (currently local) conv[3] data structure
/// Should be mostly bug-free, especially away from boundaries
__device__ void figureOutTouchedSD(int sphCenter_X, int sphCenter_Y, int sphCenter_Z, unsigned int SDs[8]) {
    // I added these to fix a bug, we can inline them if/when needed but they ARE necessary
    // We need to offset so that the bottom-left corner is at the origin
    int sphCenter_X_modified = (d_box_L_SU * d_SD_Ldim_SU) / 2 + sphCenter_X;
    int sphCenter_Y_modified = (d_box_D_SU * d_SD_Ddim_SU) / 2 + sphCenter_Y;
    int sphCenter_Z_modified = (d_box_H_SU * d_SD_Hdim_SU) / 2 + sphCenter_Z;
    int n[3];
    // TODO this doesn't handle if the ball is slightly penetrating the boundary, could result in negative values or end
    // GIDs beyond bounds. We might want to do a check to see if it's outside and set 'valid' accordingly
    // NOTE: This is integer arithmetic to compute the floor. We want to get the first SD below the sphere
    // nx = (xCenter - radius) / wx .
    n[0] = (sphCenter_X_modified - d_monoDisperseSphRadius_SU) / d_SD_Ldim_SU;
    // Same for D and H
    n[1] = (sphCenter_Y_modified - d_monoDisperseSphRadius_SU) / d_SD_Ddim_SU;
    n[2] = (sphCenter_Z_modified - d_monoDisperseSphRadius_SU) / d_SD_Hdim_SU;
    // Find distance from next box in relevant dir to center, we may be straddling the two
    int d[3];                                                 // Store penetrations
    d[0] = (n[0] + 1) * d_SD_Ldim_SU - sphCenter_X_modified;  // dx = (nx + 1)* wx - x
    d[1] = (n[1] + 1) * d_SD_Ddim_SU - sphCenter_Y_modified;
    d[2] = (n[2] + 1) * d_SD_Hdim_SU - sphCenter_Z_modified;

    // Calculate global indices from locals
    // ones bit is x, twos bit is y, threes bit is z
    // do some cute bit shifting and snag bit at correct place
    // For each index in SDs
    for (int i = 0; i < 8; i++) {
        SDs[i] = 0;                // Init to 0
        unsigned int valid = 0x1;  // Assume this SD is touched at start

        // s adds an offset to directional index for SDs
        // High/low in x-dir
        // unsigned int s = i & 0x1; // Inlined now
        // Scale to global index and add to total
        SDs[i] += (n[0] + (i & 0x1)) * d_box_D_SU * d_box_H_SU;
        // s == own[e] evals true if the current SD is owner
        // If both touch it or we own it, the result is valid
        valid &= (abs(d[0]) < d_monoDisperseSphRadius_SU) || ((i & 0x1) == (d[0] < 0));

        // High/low in y-dir
        // s = i & 0x2; // Inlined now
        // Scale to global index and add to total
        SDs[i] += (n[1] + ((i >> 1) & 0x1)) * d_box_H_SU;
        // If both touch it or we own it, the result is valid
        valid &= (abs(d[1]) < d_monoDisperseSphRadius_SU) || (((i >> 1) & 0x1) == (d[1] < 0));

        // High/low in z-dir
        // s = i & 0x4; // Inlined now
        // Scale to global index and add to total
        SDs[i] += (n[2] + ((i >> 2) & 0x1));
        // If both touch it or we own it, the result is valid
        valid &= (abs(d[2]) < d_monoDisperseSphRadius_SU) || (((i >> 2) & 0x1) == (d[2] < 0));

        // This ternary is hopefully better than a conditional
        // If valid is false, then the SD is actually NULL_GRANULAR_ID
        SDs[i] = (valid ? SDs[i] : NULL_GRANULAR_ID);
    }
}
/**
 * This kernel call prepares information that will be used in a subsequent kernel that performs the actual time
 * stepping.
 *
 * Template arguments:
 *   - CUB_THREADS: the number of threads used in this kernel, comes into play when invoking CUB block collectives
 *
 * Assumptions:
 *   - Granular material is made up of monodisperse spheres.
 *   - The function below assumes the spheres are in a box
 *   - The box has dimensions L x D x H.
 *   - The reference frame associated with the box:
 *       - The x-axis is along the length L of the box
 *       - The y-axis is along the width D of the box
 *       - The z-axis is along the height H of the box
 *   - A sphere cannot touch more than eight SDs
 *
 * Basic idea: use domain decomposition on the rectangular box and figure out how many SDs each sphere touches.
 * The subdomains are axis-aligned relative to the reference frame associated with the *box*. The origin of the box is
 * at the center of the box. The orientation of the box is defined relative to a world inertial reference frame.
 *
 * Nomenclature:
 *   - SD: subdomain.
 *   - BD: the big-domain, which is the union of all SDs
 *   - NULL_GRANULAR_ID: the equivalent of a non-sphere SD ID, or a non-sphere ID
 *
 * Notes:
 *   - The SD with ID=0 is the catch-all SD. This is the SD in which a sphere ends up if its not inside the rectangular
 * box. Usually, there is no sphere in this SD (THIS IS NOT IMPLEMENTED AS SUCH FOR NOW)
 *
 */
template <
    unsigned int
        CUB_THREADS>  //!< Number of CUB threads engaged in block-collective CUB operations. Should be a multiple of 32
__global__ void
primingOperationsRectangularBox(
    int* pRawDataX,                            //!< Pointer to array containing data related to the spheres in the box
    int* pRawDataY,                            //!< Pointer to array containing data related to the spheres in the box
    int* pRawDataZ,                            //!< Pointer to array containing data related to the spheres in the box
    unsigned int* SD_countsOfSpheresTouching,  //!< The array that for each SD indicates how many spheres touch this SD
    unsigned int* spheres_in_SD_composite,     //!< Big array that works in conjunction with SD_countsOfSpheresTouching.
                                               //!< "spheres_in_SD_composite" says which SD contains what spheres
    unsigned int nSpheres                      //!< Number of spheres in the box
) {
    int xSphCenter;
    int ySphCenter;
    int zSphCenter;

    /// Set aside shared memory
    volatile __shared__ unsigned int offsetInComposite_SphInSD_Array[CUB_THREADS * 8];
    volatile __shared__ bool shMem_head_flags[CUB_THREADS * 8];

    typedef cub::BlockRadixSort<unsigned int, CUB_THREADS, 8, unsigned int> BlockRadixSortOP;
    __shared__ typename BlockRadixSortOP::TempStorage temp_storage_sort;

    typedef cub::BlockDiscontinuity<unsigned int, CUB_THREADS> Block_Discontinuity;
    __shared__ typename Block_Discontinuity::TempStorage temp_storage_disc;

    // Figure out what sphereID this thread will handle. We work with a 1D block structure and a 1D grid structure
    unsigned int mySphereID = threadIdx.x + blockIdx.x * blockDim.x;
    unsigned int sphIDs[8] = {mySphereID, mySphereID, mySphereID, mySphereID,
                              mySphereID, mySphereID, mySphereID, mySphereID};

    // This uses a lot of registers but is needed
    unsigned int SDsTouched[8] = {NULL_GRANULAR_ID, NULL_GRANULAR_ID, NULL_GRANULAR_ID, NULL_GRANULAR_ID,
                                  NULL_GRANULAR_ID, NULL_GRANULAR_ID, NULL_GRANULAR_ID, NULL_GRANULAR_ID};
    if (mySphereID < nSpheres) {
        // Coalesced mem access
        xSphCenter = pRawDataX[mySphereID];
        ySphCenter = pRawDataY[mySphereID];
        zSphCenter = pRawDataZ[mySphereID];

        figureOutTouchedSD(xSphCenter, ySphCenter, zSphCenter, SDsTouched);
    }

    __syncthreads();

    // Sort by the ID of the SD touched
    BlockRadixSortOP(temp_storage_sort).Sort(SDsTouched, sphIDs);
    __syncthreads();

    // Do a winningStreak search on whole block, might not have high utilization here
    bool head_flags[8];
    Block_Discontinuity(temp_storage_disc).FlagHeads(head_flags, SDsTouched, cub::Inequality());
    __syncthreads();

    // Write back to shared memory; eight-way bank conflicts here - to revisit later
    for (unsigned int i = 0; i < 8; i++) {
        shMem_head_flags[8 * threadIdx.x + i] = head_flags[i];
    }

    // Seed offsetInComposite_SphInSD_Array with "no valid ID" so that we know later on what is legit;
    // No shmem bank coflicts here, good access...
    for (unsigned int i = 0; i < 8; i++) {
        offsetInComposite_SphInSD_Array[i * CUB_THREADS + threadIdx.x] = NULL_GRANULAR_ID;
    }

    __syncthreads();

    // Count how many times an SD shows up in conjunction with the collection of CUB_THREADS spheres. There
    // will be some thread divergence here.
    // Loop through each potential SD, after sorting, and see if it is the start of a head
    for (unsigned int i = 0; i < 8; i++) {
        // SD currently touched, could easily be inlined
        unsigned int touchedSD = SDsTouched[i];
        if (touchedSD != NULL_GRANULAR_ID && head_flags[i]) {
            // current index into shared datastructure of length 8*CUB_THREADS, could easily be inlined
            unsigned int idInShared = 8 * threadIdx.x + i;
            unsigned int winningStreak = 0;
            // This is the beginning of a sequence of SDs with a new ID
            do {
                winningStreak++;
                // Go until we run out of threads on the warp or until we find a new head
            } while (idInShared + winningStreak < 8 * CUB_THREADS && !(shMem_head_flags[idInShared + winningStreak]));

            // if (touchedSD >= d_box_L_SU * d_box_D_SU * d_box_H_SU) {
            //     printf("invalid SD index %u on thread %u\n", mySphereID, touchedSD);
            // }

            // Store start of new entries
            unsigned int offset = atomicAdd(SD_countsOfSpheresTouching + touchedSD, winningStreak);

            // The value offset now gives a *relative* offset in the composite array; i.e., spheres_in_SD_composite.
            // Get the absolute offset
            offset += touchedSD * MAX_COUNT_OF_DEs_PER_SD;

            // Produce the offsets for this streak of spheres with identical SD ids
            for (unsigned int i = 0; i < winningStreak; i++)
                offsetInComposite_SphInSD_Array[idInShared + i] = offset++;
        }
    }

    __syncthreads();  // needed since we write to shared memory above; i.e., offsetInComposite_SphInSD_Array

    // Write out the data now; reister with spheres_in_SD_composite each sphere that touches a certain ID
    for (unsigned int i = 0; i < 8; i++) {
        unsigned int offset = offsetInComposite_SphInSD_Array[8 * threadIdx.x + i];
        if (offset != NULL_GRANULAR_ID)
            spheres_in_SD_composite[offset] = sphIDs[i];
    }
}
/// Count the number of contacts for each body
/// TODO this does more work than strictly necessary, but is much cleaner
/// we could probably get up 2x speedup on this function call by some cute mapping, but that would require a global map
template <unsigned int MAX_NSPHERES_PER_SD>
__device__ unsigned int dryRunContactCount(unsigned tIdx,
                                           const int sph_X[MAX_NSPHERES_PER_SD],
                                           const int sph_Y[MAX_NSPHERES_PER_SD],
                                           const int sph_Z[MAX_NSPHERES_PER_SD]) {
    unsigned int ncontacts = 0;  // We return this value
    // This function call returns the number of contacts
    unsigned int sphere1 = tIdx;
    for (unsigned int sphere2 = 0; sphere2 < MAX_NSPHERES_PER_SD; sphere2++) {
        // Check both sphere for legal values
        // If either sphere is invalid or the sphere to check has lower index, skip this check
        // Store boolean as uint because why not
        unsigned int invalid =
            (sph_X[sphere1] == ILL_GRANULAR_VAL) || (sph_X[sphere2] == ILL_GRANULAR_VAL) || (sphere1 >= sphere2);
        unsigned int dx = (sph_X[sphere1] - sph_X[sphere2]);
        unsigned int dy = (sph_Y[sphere1] - sph_Y[sphere2]);
        unsigned int dz = (sph_Z[sphere1] - sph_Z[sphere2]);
        unsigned int d2 = dx * dx + dy * dy + dz * dz;
        // True if bodies are in contact, true->1 in c++
        unsigned int contact = (d2 < d_monoDisperseSphRadius_SU * d_monoDisperseSphRadius_SU);
        // Store so we can return it later
        ncontacts += contact && !invalid;
    }

    return ncontacts;
}

// Do the same work as dryrun, but load the sphere IDs this time
template <unsigned int MAX_NSPHERES_PER_SD>
__device__ void populateContactEventInformation_dataStructures(
    unsigned tIdx,
    const int sph_X[MAX_NSPHERES_PER_SD],
    const int sph_Y[MAX_NSPHERES_PER_SD],
    const int sph_Z[MAX_NSPHERES_PER_SD],
    unsigned int thisThrdOffset,
    unsigned int thisThrdCollisionCount,
    volatile unsigned char IDfrstDE_inCntctEvent[MAX_NSPHERES_PER_SD * AVERAGE_COUNT_CONTACTS_PER_DE],
    volatile unsigned char IDscndDE_inCntctEvent[MAX_NSPHERES_PER_SD * AVERAGE_COUNT_CONTACTS_PER_DE]) {
    unsigned int count = 0;  // use this as index into shared memory
    // This function call returns the number of contacts
    unsigned int sphere1 = tIdx;
    // this code shouldn't diverge too much, at worst it will run the 'else' of the if case MAX_NSPHERES_PER_SD time
    for (unsigned int sphere2 = 0; sphere2 < MAX_NSPHERES_PER_SD; sphere2++) {
        // Check both sphere for legal values
        // If either sphere is invalid or the sphere to check has lower index, skip this check
        // Store boolean as uint because it sneaks past conditional checks that way
        unsigned int invalid =
            (sph_X[sphere1] == ILL_GRANULAR_VAL) || (sph_X[sphere2] == ILL_GRANULAR_VAL) || (sphere1 >= sphere2);
        unsigned int dx = (sph_X[sphere1] - sph_X[sphere2]);
        unsigned int dy = (sph_Y[sphere1] - sph_Y[sphere2]);
        unsigned int dz = (sph_Z[sphere1] - sph_Z[sphere2]);
        unsigned int d2 = dx * dx + dy * dy + dz * dz;
        // True if bodies are in contact, true->1 in c++
        unsigned int contact = (d2 < d_monoDisperseSphRadius_SU * d_monoDisperseSphRadius_SU);
        // This is warp divergence but it shouldn't be the _worst_
        if (contact && !invalid) {
            // Write back to shared memory
            IDfrstDE_inCntctEvent[tIdx + count] = sphere1;
            IDscndDE_inCntctEvent[tIdx + count] = sphere2;
            // Increment counter
            count++;
            if (count > thisThrdCollisionCount) {
                printf("BIG BIG ERROR! too many collisions detected!\n");
            }
        }
    }
}

/**
This device function computes the forces induces by the walls on the box on a sphere
Input:
  - sphXpos: X location, measured in the box reference system, of the sphere
  - sphYpos: Y location, measured in the box reference system, of the sphere
  - sphZpos: Z location, measured in the box reference system, of the sphere

Output:
  - Xforce: the X component of the force, as represented in the box reference system
  - Yforce: the Y component of the force, as represented in the box reference system
  - Zforce: the Z component of the force, as represented in the box reference system
*/
__device__ void boxWallsEffects(int sphXpos, int sphYpos, int sphZpos, float& Xforce, float& Yforce, float& Zforce) {
    Xforce = 0.f;
    Yforce = 0.f;
    Zforce = 0.f;
}

/**
This device function figures out how many contact events the thread "thrdIndx" needs to take care of.
Input:
    - tIdx: the thread for which we identify the work order
    - blockLvlCollisionEventsCount: the total number of contact events the entire block needs to deal with
Output:
    - myColsnCount: the number of contact events that thread thrdIndx will have to deal with
    - my_offset: offset in the collision data structure where this thread starts
*/
template <unsigned int MAX_NSPHERES_PER_SD>
__device__ void figureOutWorkOrder(unsigned int tIdx,
                                   unsigned int blockLvlCollisionEventsCount,
                                   unsigned int* myColsnCount,
                                   unsigned int* my_offset) {
    const unsigned int num_threads = blockDim.x;  // Get this info
    // We want to calculate the number of collisions per thread, but not undershoot
    unsigned int collisions_per_thread = (blockLvlCollisionEventsCount + num_threads - 1) / num_threads;
    // the number of extra collisions we picked up
    unsigned int rem = num_threads * collisions_per_thread - blockLvlCollisionEventsCount;
    // Offset into total collisions, this should be the same for everyone
    *my_offset = tIdx * collisions_per_thread;
    // Last rem threads should do less work
    // Should be little warp divergence since we're only doing one check and this is a tiny function anyways
    if (tIdx >= num_threads - rem) {
        // Don't do the extra work on this thread
        collisions_per_thread -= 1;
    }
    // Store this thread's work to do
    *myColsnCount = collisions_per_thread;
}

/**
This device function computes the normal force between two spheres that are in contact.
Input:
- delX: the difference in the x direction between the the two spheres; i.e., x_A - x_B
- delY: the difference in the y direction between the the two spheres; i.e., y_A - y_B
- delZ: the difference in the z direction between the the two spheres; i.e., z_A - z_B
Output:
- sphA_Xforce: the force that sphere A "feels" in the x direction
- sphA_Yforce: the force that sphere A "feels" in the y direction
- sphA_Zforce: the force that sphere A "feels" in the z direction
*/
__device__ void computeNormalForce(const int& delX,
                                   const int& delY,
                                   const int& delZ,
                                   int& sphA_Xforce,
                                   int& sphA_Yforce,
                                   int& sphA_Zforce) {
    sphA_Xforce = ILL_GRANULAR_VAL;
    sphA_Yforce = ILL_GRANULAR_VAL;
    sphA_Zforce = ILL_GRANULAR_VAL;
}

/**
This kernel call figures out forces on a sphere and carries out numerical integration to get the velocities of a sphere.

Template arguments:
  - MAX_NSPHERES_PER_SD: the number of threads used in this kernel, comes into play when invoking CUB block collectives.
                         NOTE: It is assumed that MAX_NSPHERES_PER_SD<256 (we are using in this kernel unsigned char to
store IDs)

Assumptions:
  - Granular material is made up of monodisperse spheres.
  - The function below assumes the spheres are in a box
  - The box has dimensions L x D x H.
  - The reference frame associated with the box:
      - The x-axis is along the length L of the box
      - The y-axis is along the width D of the box
      - The z-axis is along the height H of the box
  - A sphere cannot touch more than eight SDs

Basic idea: use domain decomposition on the rectangular box and figure out how many SDs each sphere touches.
The subdomains are axis-aligned relative to the reference frame associated with the *box*. The origin of the box is
at the center of the box. The orientation of the box is defined relative to a world inertial reference frame.

Nomenclature:
  - SD: subdomain.
  - NULL_GRANULAR_ID: the equivalent of a non-sphere SD ID, or a non-sphere ID

Notes:
  - The SD with ID=0 is the catch-all SD. This is the SD in which a sphere ends up if its not inside the rectangular
box. Usually, there is no sphere in this SD (THIS IS NOT IMPLEMENTED AS SUCH FOR NOW)
*/
template <unsigned int MAX_NSPHERES_PER_SD>  //!< Number of CUB threads engaged in block-collective CUB operations.
                                             //!< Should be a multiple of 32
__global__ void updateVelocities(unsigned int alpha_h_bar,  //!< Value that controls actual step size.
                                 int* pRawDataX,            //!< Pointer to array containing data related to the
                                                            //!< spheres in the box
                                 int* pRawDataY,            //!< Pointer to array containing data related to the
                                                            //!< spheres in the box
                                 int* pRawDataZ,            //!< Pointer to array containing data related to the
                                                            //!< spheres in the box
                                 int* pRawDataX_DOT,        //!< Pointer to array containing data related to
                                                            //!< the spheres in the box
                                 int* pRawDataY_DOT,        //!< Pointer to array containing data related to
                                                            //!< the spheres in the box
                                 int* pRawDataZ_DOT,        //!< Pointer to array containing data related to
                                                            //!< the spheres in the box
                                 unsigned int* SD_countsOfSpheresTouching,  //!< The array that for each
                                                                            //!< SD indicates how many
                                                                            //!< spheres touch this SD
                                 unsigned int* spheres_in_SD_composite      //!< Big array that works in conjunction
                                                                            //!< with SD_countsOfSpheresTouching.
) {
    __shared__ int sph_X[MAX_NSPHERES_PER_SD];
    __shared__ int sph_Y[MAX_NSPHERES_PER_SD];
    __shared__ int sph_Z[MAX_NSPHERES_PER_SD];
    __shared__ char bodyB_list[12 * MAX_NSPHERES_PER_SD];  // NOTE: max number of spheres that can kiss a sphere is 12.

    unsigned int spheresTouchingThisSD = SD_countsOfSpheresTouching[blockIdx.x];
    unsigned mySphereID;

    // Bring in data from global into shmem. Only a subset of threads get to do this.
    if (threadIdx.x < spheresTouchingThisSD) {
        mySphereID = spheres_in_SD_composite[blockIdx.x * MAX_NSPHERES_PER_SD + threadIdx.x];
        sph_X[threadIdx.x] = pRawDataX[mySphereID];
        sph_Y[threadIdx.x] = pRawDataY[mySphereID];
        sph_Z[threadIdx.x] = pRawDataZ[mySphereID];
    }

    __syncthreads();  // Needed to make sure data gets in shmem before using it elsewhere

    // Assumes each thread is a body, not the greatest assumption but we can fix that later
    // Note that if we have more threads than bodies, some effort gets wasted. With our current parameters (3/8/18) we
    // have at most 113 DEs per SD. If we have more bodies than threads, we might want to increase the number of threads
    // or decrease the number of DEs per SD
    unsigned int bodyA = threadIdx.x;
    double X_dir_contactForce;
    double Y_dir_contactForce;
    double Z_dir_contactForce;

    // Each body looks at each other body and computes the force that the other body exerts on it
    if (bodyA < spheresTouchingThisSD) {
        double invSphDiameter = 2. * d_monoDisperseSphRadius_SU;
        invSphDiameter = 1. / invSphDiameter;
        double X_dummyVal = sph_X[bodyA] * invSphDiameter;
        double Y_dummyVal = sph_Y[bodyA] * invSphDiameter;
        double Z_dummyVal = sph_Z[bodyA] * invSphDiameter;

        double penetrationProxy;
        unsigned int nCollisions = 0;
        for (unsigned int bodyB = 0; bodyB < spheresTouchingThisSD; bodyB++) {
            // Don't check for collision with self
            if (bodyA == bodyB)
                continue;

            // This avoids computing a square to figure our if collision or not
            X_dir_contactForce = X_dummyVal - sph_X[bodyB] * invSphDiameter;
            Y_dir_contactForce = Y_dummyVal - sph_Y[bodyB] * invSphDiameter;
            Z_dir_contactForce = Z_dummyVal - sph_Z[bodyB] * invSphDiameter;

            penetrationProxy = X_dir_contactForce * X_dir_contactForce;
            penetrationProxy += Y_dir_contactForce * Y_dir_contactForce;
            penetrationProxy += Z_dir_contactForce * Z_dir_contactForce;

            // We have a collision here...
            if (penetrationProxy < 1) {
                bodyB_list[threadIdx.x * 12 + nCollisions] = bodyB;
                nCollisions++;
            }
        }

        /**
        Compute now the forces on bodyA; i.e, what bodyA feels (if bodyA is in contact w/ anybody in this SD).
        





















        \f[ \mbox{penetration} = \left[\left(\frac{x_A}{2R} -
        \frac{x_B}{2R}\right)^2 + \left(\frac{y_A}{2R} - \frac{y_B}{2R}\right)^2 + \left(\frac{z_A}{2R} -
        \frac{z_B}{2R}\right)^2\right] \f]

        The deformation that enters the computation of the normal contact force is scaled by the square of the step
        size, the stiffness and the particle mass: \f[ h^2 \frac{K}{m} \delta \f] Then, the quantity that comes into
        play in computing the update in positions looks like \f[ h^2 \frac{K}{m} \times 2R \times \left( \frac{
        1}{\sqrt{(\left(\frac{x_A}{2R} - \frac{x_B}{2R}\right)^2 + \left(\frac{y_A}{2R} - \frac{y_B}{2R}\right)^2 +
        \left(\frac{z_A}{2R} - \frac{z_B}{2R}\right)^2)}} -1 \right) \times \begin{bmatrix}
        \frac{x_A}{2R} - \frac{x_B}{2R}  \vspace{0.2cm}\\
        \frac{y_A}{2R} - \frac{y_B}{2R} \vspace{0.2cm}\\
        \frac{z_A}{2R} - \frac{z_B}{2R}
        \end{bmatrix}
        \f]
        */
        float bodyA_X_velCorr = 0.f;
        float bodyA_Y_velCorr = 0.f;
        float bodyA_Z_velCorr = 0.f;
        float scalingFactor = alpha_h_bar / (psi_T_dFactor * psi_T_dFactor * psi_h_dFactor);

        for (unsigned int bodyB = 0; bodyB < nCollisions; bodyB++) {
            // Note: this can be accelerated should we decide to go w/ float. Then we can use the CUDA intrinsic:
            // __device__ ​ float rnormf ( int  dim, const float* a)
            // http://docs.nvidia.com/cuda/cuda-math-api/group__CUDA__MATH__SINGLE.html#group__CUDA__MATH__SINGLE
            X_dir_contactForce = X_dummyVal - sph_X[bodyB] * invSphDiameter;
            Y_dir_contactForce = Y_dummyVal - sph_Y[bodyB] * invSphDiameter;
            Z_dir_contactForce = Z_dummyVal - sph_Z[bodyB] * invSphDiameter;

            penetrationProxy = X_dir_contactForce * X_dir_contactForce;
            penetrationProxy += Y_dir_contactForce * Y_dir_contactForce;
            penetrationProxy += Z_dir_contactForce * Z_dir_contactForce;

            penetrationProxy = sqrt(penetrationProxy);
            penetrationProxy = 1 / penetrationProxy;
            penetrationProxy -= 1.;

            X_dir_contactForce *= penetrationProxy;
            Y_dir_contactForce *= penetrationProxy;
            Z_dir_contactForce *= penetrationProxy;

            bodyA_X_velCorr += scalingFactor * X_dir_contactForce;
            bodyA_Y_velCorr += scalingFactor * Y_dir_contactForce;
            bodyA_Z_velCorr += scalingFactor * Z_dir_contactForce;
        }

        // Perhaps this sphere is hitting the wall[s]
        boxWallsEffects(sph_X[bodyA], sph_Y[bodyA], sph_Z[bodyA], bodyA_X_velCorr, bodyA_Y_velCorr, bodyA_Z_velCorr);

        // If the sphere belongs to this SD, add up the gravitational force component.
        // IMPORTANT: Make sure that the sphere belongs to *this* SD, otherwise we'll end up with double counting this
        // force.
        if (true) {
            // CONLAIN: can you help with this test? We add the effect of gravity more times than we need here
            bodyA_X_velCorr += alpha_h_bar * gravAcc_X_d_factor_SU;
            bodyA_Y_velCorr += alpha_h_bar * gravAcc_Y_d_factor_SU;
            bodyA_Z_velCorr += alpha_h_bar * gravAcc_Z_d_factor_SU;
        }

        // We still need to write back atomically to global memory
        atomicAdd(pRawDataX_DOT + mySphereID, (int)bodyA_X_velCorr);
        atomicAdd(pRawDataY_DOT + mySphereID, (int)bodyA_Y_velCorr);
        atomicAdd(pRawDataZ_DOT + mySphereID, (int)bodyA_Z_velCorr);
    }
}

template <unsigned int THRDS_PER_BLOCK>  //!< Number of CUB threads engaged in block-collective CUB operations.
                                         //!< Should be a multiple of 32
__global__ void updatePositions(unsigned int alpha_h_bar,  //!< The numerical integration time step
                                int* pRawDataX,            //!< Pointer to array containing data related to the
                                                           //!< spheres in the box
                                int* pRawDataY,            //!< Pointer to array containing data related to the
                                                           //!< spheres in the box
                                int* pRawDataZ,            //!< Pointer to array containing data related to the
                                                           //!< spheres in the box
                                int* pRawDataX_DOT,        //!< Pointer to array containing data related to
                                                           //!< the spheres in the box
                                int* pRawDataY_DOT,        //!< Pointer to array containing data related to
                                                           //!< the spheres in the box
                                int* pRawDataZ_DOT,        //!< Pointer to array containing data related to
                                                           //!< the spheres in the box
                                unsigned int* SD_countsOfSpheresTouching,  //!< The array that for each
                                                                           //!< SD indicates how many
                                                                           //!< spheres touch this SD
                                unsigned int* spheres_in_SD_composite,     //!< Big array that works in conjunction
                                                                           //!< with SD_countsOfSpheresTouching.
                                                                           //!< "spheres_in_SD_composite" says which
                                                                           //!< SD contains what spheres
                                unsigned int nSpheres) {
    int xSphCenter;
    int ySphCenter;
    int zSphCenter;
    // NOTE from Conlain -- somebody in this kernel is trashing heap memory and breaking things
    /// Set aside shared memory
    volatile __shared__ unsigned int offsetInComposite_SphInSD_Array[THRDS_PER_BLOCK * 8];
    volatile __shared__ bool shMem_head_flags[THRDS_PER_BLOCK * 8];

    typedef cub::BlockRadixSort<unsigned int, THRDS_PER_BLOCK, 8, unsigned int> BlockRadixSortOP;
    __shared__ typename BlockRadixSortOP::TempStorage temp_storage_sort;

    typedef cub::BlockDiscontinuity<unsigned int, THRDS_PER_BLOCK> Block_Discontinuity;
    __shared__ typename Block_Discontinuity::TempStorage temp_storage_disc;

    // Figure out what sphereID this thread will handle. We work with a 1D block structure and a 1D grid structure
    unsigned int mySphereID = threadIdx.x + blockIdx.x * blockDim.x;
    unsigned int sphIDs[8] = {mySphereID, mySphereID, mySphereID, mySphereID,
                              mySphereID, mySphereID, mySphereID, mySphereID};

    // This uses a lot of registers but is needed
    unsigned int SDsTouched[8] = {NULL_GRANULAR_ID, NULL_GRANULAR_ID, NULL_GRANULAR_ID, NULL_GRANULAR_ID,
                                  NULL_GRANULAR_ID, NULL_GRANULAR_ID, NULL_GRANULAR_ID, NULL_GRANULAR_ID};
    if (mySphereID < nSpheres) {
        // Perform numerical integration. For now, use Explicit Euler. Hitting cache, also coalesced.
        xSphCenter = alpha_h_bar * pRawDataX_DOT[mySphereID];
        ySphCenter = alpha_h_bar * pRawDataY_DOT[mySphereID];
        zSphCenter = alpha_h_bar * pRawDataZ_DOT[mySphereID];

        xSphCenter += pRawDataX[mySphereID];
        ySphCenter += pRawDataY[mySphereID];
        zSphCenter += pRawDataZ[mySphereID];

        pRawDataX[mySphereID] = xSphCenter;
        pRawDataY[mySphereID] = ySphCenter;
        pRawDataZ[mySphereID] = zSphCenter;

        figureOutTouchedSD(xSphCenter, ySphCenter, zSphCenter, SDsTouched);
    }

    __syncthreads();

    // Sort by the ID of the SD touched
    BlockRadixSortOP(temp_storage_sort).Sort(SDsTouched, sphIDs);
    __syncthreads();

    // Do a winningStreak search on whole block, might not have high utilization here
    bool head_flags[8];
    Block_Discontinuity(temp_storage_disc).FlagHeads(head_flags, SDsTouched, cub::Inequality());
    __syncthreads();

    // Write back to shared memory; eight-way bank conflicts here - to revisit later
    for (unsigned int i = 0; i < 8; i++) {
        shMem_head_flags[8 * threadIdx.x + i] = head_flags[i];
    }

    // Seed offsetInComposite_SphInSD_Array with "no valid ID" so that we know later on what is legit;
    // No shmem bank coflicts here, good access...
    for (unsigned int i = 0; i < 8; i++) {
        offsetInComposite_SphInSD_Array[i * THRDS_PER_BLOCK + threadIdx.x] = NULL_GRANULAR_ID;
    }

    __syncthreads();

    // Count how many times an SD shows up in conjunction with the collection of THRDS_PER_BLOCK spheres. There
    // will be some thread divergence here.
    // Loop through each potential SD, after sorting, and see if it is the start of a head
    for (unsigned int i = 0; i < 8; i++) {
        // SD currently touched, could easily be inlined
        unsigned int touchedSD = SDsTouched[i];
        if (touchedSD != NULL_GRANULAR_ID && head_flags[i]) {
            // current index into shared datastructure of length 8*THRDS_PER_BLOCK, could easily be inlined
            unsigned int idInShared = 8 * threadIdx.x + i;
            unsigned int winningStreak = 0;
            // This is the beginning of a sequence of SDs with a new ID
            do {
                winningStreak++;
                // Go until we run out of threads on the warp or until we find a new head
            } while (idInShared + winningStreak < 8 * THRDS_PER_BLOCK &&
                     !(shMem_head_flags[idInShared + winningStreak]));

            // if (touchedSD >= d_box_L_SU * d_box_D_SU * d_box_H_SU) {
            //     printf("invalid SD index %u on thread %u\n", mySphereID, touchedSD);
            // }

            // Store start of new entries
            unsigned int offset = atomicAdd(SD_countsOfSpheresTouching + touchedSD, winningStreak);

            // The value offset now gives a *relative* offset in the composite array; i.e., spheres_in_SD_composite.
            // Get the absolute offset
            offset += touchedSD * MAX_COUNT_OF_DEs_PER_SD;

            // Produce the offsets for this streak of spheres with identical SD ids
            for (unsigned int i = 0; i < winningStreak; i++)
                offsetInComposite_SphInSD_Array[idInShared + i] = offset++;
        }
    }

    __syncthreads();  // needed since we write to shared memory above; i.e., offsetInComposite_SphInSD_Array

    // Write out the data now; reister with spheres_in_SD_composite each sphere that touches a certain ID
    for (unsigned int i = 0; i < 8; i++) {
        unsigned int offset = offsetInComposite_SphInSD_Array[8 * threadIdx.x + i];
        if (offset != NULL_GRANULAR_ID)
            spheres_in_SD_composite[offset] = sphIDs[i];
    }
}

__host__ void chrono::ChGRN_MONODISP_SPH_IN_BOX_NOFRIC_SMC::copyCONSTdata_to_device() {
    // Copy quantities expressed in SU units for the SD dimensions to device
    gpuErrchk(cudaMemcpyToSymbol(d_SD_Ldim_SU, &SD_L_SU, sizeof(d_SD_Ldim_SU)));
    gpuErrchk(cudaMemcpyToSymbol(d_SD_Ddim_SU, &SD_D_SU, sizeof(d_SD_Ddim_SU)));
    gpuErrchk(cudaMemcpyToSymbol(d_SD_Hdim_SU, &SD_H_SU, sizeof(d_SD_Hdim_SU)));
    // Copy global BD size in multiples of SDs to device
    gpuErrchk(cudaMemcpyToSymbol(d_box_L_SU, &nSDs_L_SU, sizeof(d_box_L_SU)));
    gpuErrchk(cudaMemcpyToSymbol(d_box_D_SU, &nSDs_D_SU, sizeof(d_box_D_SU)));
    gpuErrchk(cudaMemcpyToSymbol(d_box_H_SU, &nSDs_H_SU, sizeof(d_box_H_SU)));

    gpuErrchk(cudaMemcpyToSymbol(psi_T_dFactor, &psi_T_Factor, sizeof(psi_T_Factor)));
    gpuErrchk(cudaMemcpyToSymbol(psi_h_dFactor, &psi_h_Factor, sizeof(psi_h_Factor)));
    gpuErrchk(cudaMemcpyToSymbol(psi_L_dFactor, &psi_L_Factor, sizeof(psi_L_Factor)));

    gpuErrchk(cudaMemcpyToSymbol(gravAcc_X_d_factor_SU, &gravAcc_X_factor_SU, sizeof(gravAcc_X_factor_SU)));
    gpuErrchk(cudaMemcpyToSymbol(gravAcc_Y_d_factor_SU, &gravAcc_Y_factor_SU, sizeof(gravAcc_Y_factor_SU)));
    gpuErrchk(cudaMemcpyToSymbol(gravAcc_Z_d_factor_SU, &gravAcc_Z_factor_SU, sizeof(gravAcc_Z_factor_SU)));

    gpuErrchk(
        cudaMemcpyToSymbol(d_monoDisperseSphRadius_SU, &monoDisperseSphRadius_SU, sizeof(d_monoDisperseSphRadius_SU)));
}

// Check number of spheres in each SD and dump relevant info to file
void chrono::ChGRN_MONODISP_SPH_IN_BOX_NOFRIC_SMC::checkSDCounts(std::string ofile) {
    unsigned int* sdvals = new unsigned int[nSDs];
    unsigned int* sdSpheres = new unsigned int[MAX_COUNT_OF_DEs_PER_SD * nSDs];
    unsigned int* deCounts = new unsigned int[nDEs];
    cudaMemcpy(sdvals, p_device_SD_NumOf_DEs_Touching, nSDs * sizeof(unsigned int), cudaMemcpyDeviceToHost);

    cudaMemcpy(sdSpheres, p_device_DEs_in_SD_composite, MAX_COUNT_OF_DEs_PER_SD * nSDs * sizeof(unsigned int),
               cudaMemcpyDeviceToHost);

    unsigned int max_count = 0;
    unsigned int sum = 0;
    for (unsigned int i = 0; i < nSDs; i++) {
        // printf("count is %u for SD sd %u \n", sdvals[i], i);
        sum += sdvals[i];
        if (sdvals[i] > max_count)
            max_count = sdvals[i];
    }

    printf("max DEs per SD is %u\n", max_count);
    printf("total sd/de overlaps is %u\n", sum);
    printf("theoretical total is %u\n", MAX_COUNT_OF_DEs_PER_SD * nSDs);
    // Copy over occurences in SDs
    for (unsigned int i = 0; i < MAX_COUNT_OF_DEs_PER_SD * nSDs; i++) {
        // printf("de id is %u, i is %u\n", sdSpheres[i], i);
        deCounts[sdSpheres[i]]++;
    }
    printf("count is %u for sphere 0 \n", deCounts[0]);

    std::ofstream ptFile{ofile};
    ptFile << "x,y,z,nTouched" << std::endl;
    for (unsigned int n = 0; n < nDEs; n++) {
        ptFile << h_X_DE.at(n) << "," << h_Y_DE.at(n) << "," << h_Z_DE.at(n) << "," << deCounts[n] << std::endl;
    }
    delete[] sdvals;
    delete[] sdSpheres;
    delete[] deCounts;
}

__host__ void chrono::ChGRN_MONODISP_SPH_IN_BOX_NOFRIC_SMC::settle(float tEnd) {
    switch_to_SimUnits();
    generate_DEs();

    // Set aside memory for holding data structures worked with. Get some initializations going
    setup_simulation();
    copyCONSTdata_to_device();

    // Seed arrays that are populated by the kernel call
    const unsigned char allBitsOne = -1;  // all bits of this variable are 1.
    // Set all the offsets to zero
    gpuErrchk(cudaMemset(p_device_SD_NumOf_DEs_Touching, 0, nSDs * sizeof(unsigned int)));
    // For each SD, all the spheres touching that SD should have their ID be NULL_GRANULAR_ID
    gpuErrchk(
        cudaMemset(p_device_DEs_in_SD_composite, allBitsOne, MAX_COUNT_OF_DEs_PER_SD * nSDs * sizeof(unsigned int)));

    /// Figure our the number of blocks that need to be launched to cover the box
    unsigned int nBlocks = (nDEs + CUDA_THREADS - 1) / CUDA_THREADS;
    primingOperationsRectangularBox<CUDA_THREADS><<<nBlocks, CUDA_THREADS>>>(
        p_d_CM_X, p_d_CM_Y, p_d_CM_Z, p_device_SD_NumOf_DEs_Touching, p_device_DEs_in_SD_composite, nSpheres());
    // printf("checking counts\n");
    checkSDCounts("output.csv");
    // printf("counts checked\n");
    // Settling simulation loop.
    unsigned int stepSize_SU = 8;
<<<<<<< HEAD
    for (unsigned int crntTime = 0; crntTime < tEnd; crntTime += stepSize_SU) {
        updateVelocities<MAX_COUNT_OF_DEs_PER_SD><<<nSDs, MAX_COUNT_OF_DEs_PER_SD>>>(
            stepSize_SU, p_d_CM_X, p_d_CM_Y, p_d_CM_Z, p_d_CM_XDOT, p_d_CM_XDOT, p_d_CM_XDOT,
            p_device_SD_NumOf_DEs_Touching, p_device_DEs_in_SD_composite);
        gpuErrchk(cudaMemset(p_device_SD_NumOf_DEs_Touching, 0, nSDs * sizeof(unsigned int)));
        gpuErrchk(cudaMemset(p_device_DEs_in_SD_composite, allBitsOne,
                             MAX_COUNT_OF_DEs_PER_SD * nSDs * sizeof(unsigned int)));

        updatePositions<CUDA_THREADS><<<nBlocks, CUDA_THREADS>>>(
            stepSize_SU, p_d_CM_X, p_d_CM_Y, p_d_CM_Z, p_d_CM_XDOT, p_d_CM_XDOT, p_d_CM_XDOT,
            p_device_SD_NumOf_DEs_Touching, p_device_DEs_in_SD_composite, nSpheres());
    }
=======
    // for (unsigned int crntTime = 0; crntTime < tEnd; crntTime += stepSize_SU) {
    updateVelocities<MAX_COUNT_OF_DEs_PER_SD>
        <<<nSDs, MAX_COUNT_OF_DEs_PER_SD>>>(stepSize_SU, p_d_CM_X, p_d_CM_Y, p_d_CM_Z, p_d_CM_XDOT, p_d_CM_XDOT,
                                            p_d_CM_XDOT, p_device_SD_NumOf_DEs_Touching, p_device_DEs_in_SD_composite);
    gpuErrchk(cudaMemset(p_device_SD_NumOf_DEs_Touching, 0, nSDs * sizeof(unsigned int)));

    updatePositions<CUDA_THREADS><<<nBlocks, CUDA_THREADS>>>(stepSize_SU, p_d_CM_X, p_d_CM_Y, p_d_CM_Z, p_d_CM_XDOT,
                                                             p_d_CM_XDOT, p_d_CM_XDOT, p_device_SD_NumOf_DEs_Touching,
                                                             p_device_DEs_in_SD_composite, nSpheres());
    // }
>>>>>>> f50a78f3

    cleanup_simulation();
    return;
}
<|MERGE_RESOLUTION|>--- conflicted
+++ resolved
@@ -494,7 +494,7 @@
 
         /**
         Compute now the forces on bodyA; i.e, what bodyA feels (if bodyA is in contact w/ anybody in this SD).
-        
+
 
 
 
@@ -797,7 +797,7 @@
     // printf("counts checked\n");
     // Settling simulation loop.
     unsigned int stepSize_SU = 8;
-<<<<<<< HEAD
+
     for (unsigned int crntTime = 0; crntTime < tEnd; crntTime += stepSize_SU) {
         updateVelocities<MAX_COUNT_OF_DEs_PER_SD><<<nSDs, MAX_COUNT_OF_DEs_PER_SD>>>(
             stepSize_SU, p_d_CM_X, p_d_CM_Y, p_d_CM_Z, p_d_CM_XDOT, p_d_CM_XDOT, p_d_CM_XDOT,
@@ -810,19 +810,7 @@
             stepSize_SU, p_d_CM_X, p_d_CM_Y, p_d_CM_Z, p_d_CM_XDOT, p_d_CM_XDOT, p_d_CM_XDOT,
             p_device_SD_NumOf_DEs_Touching, p_device_DEs_in_SD_composite, nSpheres());
     }
-=======
-    // for (unsigned int crntTime = 0; crntTime < tEnd; crntTime += stepSize_SU) {
-    updateVelocities<MAX_COUNT_OF_DEs_PER_SD>
-        <<<nSDs, MAX_COUNT_OF_DEs_PER_SD>>>(stepSize_SU, p_d_CM_X, p_d_CM_Y, p_d_CM_Z, p_d_CM_XDOT, p_d_CM_XDOT,
-                                            p_d_CM_XDOT, p_device_SD_NumOf_DEs_Touching, p_device_DEs_in_SD_composite);
-    gpuErrchk(cudaMemset(p_device_SD_NumOf_DEs_Touching, 0, nSDs * sizeof(unsigned int)));
-
-    updatePositions<CUDA_THREADS><<<nBlocks, CUDA_THREADS>>>(stepSize_SU, p_d_CM_X, p_d_CM_Y, p_d_CM_Z, p_d_CM_XDOT,
-                                                             p_d_CM_XDOT, p_d_CM_XDOT, p_device_SD_NumOf_DEs_Touching,
-                                                             p_device_DEs_in_SD_composite, nSpheres());
-    // }
->>>>>>> f50a78f3
 
     cleanup_simulation();
     return;
-}
+}