// =============================================================================
// PROJECT CHRONO - http://projectchrono.org
//
// Copyright (c) 2018 projectchrono.org
// All rights reserved.
//
// Use of this source code is governed by a BSD-style license that can be found
// in the LICENSE file at the top level of the distribution and at
// http://projectchrono.org/license-chrono.txt.
//
// =============================================================================
// Authors: Dan Negrut
// =============================================================================
//
// Chrono::Granular demo program using SMC method for frictional contact.
//
// Basic simulation of a settling scenario;
//  - box is rectangular
//  - there is no friction
//
// The global reference frame has X to the right, Y into the screen, Z up.
// The global reference frame located in the left lower corner, close to the viewer.
//
// If available, OpenGL is used for run-time rendering. Otherwise, the
// simulation is carried out for a pre-defined duration and output files are
// generated for post-processing with POV-Ray.
// =============================================================================

#include <iostream>
#include "chrono/core/ChTimer.h"
#include "chrono/utils/ChUtilsGenerators.h"
#include "chrono_granular/physics/ChGranular.h"

#ifdef CHRONO_OPENGL
#include "chrono_opengl/ChOpenGLWindow.h"
#endif
// #define VISUALIZE 1

using namespace chrono;

// Use your own data structure as desired
struct float3 {
    float x, y, z;
};

std::vector<float3> generate_balls(float xdim, float ydim, float zdim) {
    // Create the falling balls
    float ball_epsilon = .005;  // Margine between balls to ensure no overlap / DEM-splosion
    float ball_radius = 1;
    // Add epsilon
    utils::HCPSampler<float> sampler((2 + ball_epsilon) * ball_radius);

    // 2-wide box centered at origin
    ChVector<float> parCenter(0, 0, 0);
    ChVector<float> hdims{xdim / 2, ydim / 2, zdim / 2};
    // Super sneaky transform to list of float3's
    std::vector<ChVector<float>> points = sampler.SampleBox(parCenter, hdims);  // Vector of points
    std::vector<float3> pointsf(points.size());
    std::transform(points.begin(), points.end(), pointsf.begin(), [](ChVector<float> vec) {
        float3 ret = {vec.x(), vec.y(), vec.z()};
        return ret;
    });

    return pointsf;
}

// -----------------------------------------------------------------------------
// Demo for settling a monodisperse collection of shperes in a rectangular box.
// There is no friction.
// -----------------------------------------------------------------------------
int main(int argc, char* argv[]) {
    auto ball_list = generate_balls(20.f, 20.f, 30.f);
    size_t num_balls = ball_list.size();
    std::cout << num_balls << " balls added!" << std::endl;
    double time_step = 1e-5;
    double time_end = 6.;
    std::string output_prefix = "settling_MONODISP_SPHERES_SMC";

<<<<<<< HEAD
    ChGRN_MONODISP_SPH_IN_BOX_NOFRIC_SMC experiment(1.f, 80000);
=======
    // Material properties
    float Y = 2e5f;
    float wallY = 1e7f;

    ChGRN_DE_MONODISP_SPH_IN_BOX_NOFRIC_SMC experiment(1.f, 80000);
>>>>>>> 774bf2d6
    experiment.setBOXdims(20.f, 20.f, 30.f);
    experiment.YoungModulus_SPH2SPH(200000.f);
    experiment.YoungModulus_SPH2WALL(10000000.f);
    experiment.settle(10.f);

    return 0;
}<|MERGE_RESOLUTION|>--- conflicted
+++ resolved
@@ -76,19 +76,14 @@
     double time_end = 6.;
     std::string output_prefix = "settling_MONODISP_SPHERES_SMC";
 
-<<<<<<< HEAD
-    ChGRN_MONODISP_SPH_IN_BOX_NOFRIC_SMC experiment(1.f, 80000);
-=======
     // Material properties
     float Y = 2e5f;
     float wallY = 1e7f;
 
     ChGRN_DE_MONODISP_SPH_IN_BOX_NOFRIC_SMC experiment(1.f, 80000);
->>>>>>> 774bf2d6
     experiment.setBOXdims(20.f, 20.f, 30.f);
     experiment.YoungModulus_SPH2SPH(200000.f);
     experiment.YoungModulus_SPH2WALL(10000000.f);
     experiment.settle(10.f);
-
     return 0;
 }